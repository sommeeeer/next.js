--- conflicted
+++ resolved
@@ -626,11 +626,7 @@
     }
 }
 
-<<<<<<< HEAD
-#[derive(PartialEq, Eq, Clone, TraceRawVcs, Serialize, Deserialize)]
-=======
-#[derive(Debug, PartialEq, Eq, Clone, TraceRawVcs)]
->>>>>>> 70368c60
+#[derive(Debug, PartialEq, Eq, Clone, TraceRawVcs, Serialize, Deserialize)]
 pub enum PatternMatch {
     File(String, FileSystemPathVc),
     Directory(String, FileSystemPathVc),
