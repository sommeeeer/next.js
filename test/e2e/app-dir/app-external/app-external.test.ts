--- conflicted
+++ resolved
@@ -1,23 +1,6 @@
 import { createNextDescribe } from 'e2e-utils'
-<<<<<<< HEAD
+import { shouldRunTurboDevTest } from '../../../lib/next-test-utils'
 import { resolveStreamResponse } from '../../../lib/streaming'
-=======
-import { shouldRunTurboDevTest } from '../../../lib/next-test-utils'
-
-async function resolveStreamResponse(response: any, onData?: any) {
-  let result = ''
-  onData = onData || (() => {})
-  await new Promise((resolve) => {
-    response.body.on('data', (chunk) => {
-      result += chunk.toString()
-      onData(chunk.toString(), result)
-    })
-
-    response.body.on('end', resolve)
-  })
-  return result
-}
->>>>>>> 354705d1
 
 createNextDescribe(
   'app dir - external dependency',
